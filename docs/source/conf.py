--- conflicted
+++ resolved
@@ -230,19 +230,6 @@
     'examples_dirs': '../examples',   # example scripts
     'gallery_dirs': 'auto_examples',  # where to save gallery generated output
     'matplotlib_animations': True,
-<<<<<<< HEAD
-=======
-    'binder': {
-        # Required keys
-        'org': 'fepegar',
-        'repo': 'torchio',
-        'branch': 'main',
-        'binderhub_url': 'https://mybinder.org',
-        'dependencies': '../requirements.txt',
-        # Optional keys
-        'use_jupyter_lab': False,
-    },
->>>>>>> 39343c8b
 }
 
 # autosummary_generate = True  # Turn on sphinx.ext.autosummary
