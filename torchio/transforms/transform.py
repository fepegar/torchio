import numbers
import warnings
from copy import deepcopy
from abc import ABC, abstractmethod

import torch
import SimpleITK as sitk

from ..utils import is_image_dict, nib_to_sitk, sitk_to_nib
from .. import TypeData, TYPE, INTENSITY
import numpy as np
import time

class Transform(ABC):
    """Abstract class for all TorchIO transforms.

    All classes used to transform a sample from an
    :py:class:`~torchio.ImagesDataset` should subclass it.
    All subclasses should overwrite
    :py:meth:`torchio.tranforms.Transform.apply_transform`,
    which takes a sample, applies some transformation and returns the result.

    Args:
        p: Probability that this transform will be applied.
    """
<<<<<<< HEAD
    def __init__(self, verbose: bool = False, keep_original=False):
        self.verbose = verbose
        self.keep_original = keep_original
=======
    def __init__(self, p: float = 1):
        self.probability = self.parse_probability(p)
>>>>>>> bb7b5ec5

    def __call__(self, sample: dict):
        if self.keep_original:
            for image_name in list(sample):
                image_dict = sample[image_name]
                if not is_image_dict(image_dict):
                    continue
                if image_dict['type'] == INTENSITY:
                    new_key = image_name +'_orig'
                    if new_key not in sample:
                        sample[new_key] = dict(data=image_dict['data'], type='original', affine=image_dict['affine'])

        if self.verbose:
            start = time.time()
        """Transform a sample and return the result."""
        self.parse_sample(sample)
        if torch.rand(1).item() > self.probability:
            return sample
        sample = deepcopy(sample)
        sample = self.apply_transform(sample)
        if self.verbose:
            duration = time.time() - start
            print(f'{self.__class__.__name__}: {duration:.3f} seconds')

        return sample

    @abstractmethod
    def apply_transform(self, sample: dict):
        raise NotImplementedError

    @staticmethod
    def parse_probability(probability: float) -> float:
        is_number = isinstance(probability, numbers.Number)
        if not (is_number and 0 <= probability <= 1):
            message = (
                'Probability must be a number in [0, 1],'
                f' not {probability}'
            )
            raise ValueError(message)
        return probability

    @staticmethod
    def parse_sample(sample: dict) -> None:
        images_found = False
        type_in_dict = False
        for image_dict in sample.values():
            if not is_image_dict(image_dict):
                continue
            images_found = True
            if TYPE in image_dict:
                type_in_dict = True
            if images_found and type_in_dict:
                break
        if not images_found:
            warnings.warn(
                'No image dicts found in sample.'
                f' Sample keys: {sample.keys()}'
            )

    @staticmethod
    def nib_to_sitk(data: TypeData, affine: TypeData):
        return nib_to_sitk(data, affine)

    @staticmethod
    def sitk_to_nib(image: sitk.Image):
        return sitk_to_nib(image)

    @staticmethod
    def _fft_im(image):
        output = (np.fft.fftshift(np.fft.fftn(np.fft.ifftshift(image)))).astype(np.complex128)
        return output

    @staticmethod
    def _ifft_im(freq_domain):
        output = np.fft.ifftshift(np.fft.ifftn(freq_domain))
        return output

    @staticmethod
    def _oversample(data, perc_oversampling=.10):
        """
        Oversamples data with a zero padding. Adds perc_oversampling percentage values
        :param data (ndarray): array to pad
        :param perc_oversampling (float): percentage of oversampling to add to data (based on its current shape)
        :return oversampled version of the data:
        """
        data_shape = list(data.shape)
        to_pad = np.ceil(np.asarray(data_shape) * perc_oversampling/2) * 2
        #to force an even number if odd, this will shift the volume when croping
        #print("Pading at {}".format(to_pad))
        left_pad = np.floor(to_pad / 2).astype(int)
        right_pad = np.ceil(to_pad / 2).astype(int)
        return np.pad(data, list(zip(left_pad, right_pad)))

    @staticmethod
    def crop_volume(data, cropping_shape):
        '''
        Cropping data to cropping_shape size. Cropping starts from center of the image
        '''
        vol_centers = (np.asarray(data.shape) / 2).astype(int)
        dim_ranges = np.ceil(np.asarray(cropping_shape) / 2).astype(int)
        slicing = [slice(dim_center - dim_range, dim_center + dim_range)
                   for dim_center, dim_range in zip(vol_centers, dim_ranges)]
        return data[tuple(slicing)]<|MERGE_RESOLUTION|>--- conflicted
+++ resolved
@@ -23,14 +23,10 @@
     Args:
         p: Probability that this transform will be applied.
     """
-<<<<<<< HEAD
-    def __init__(self, verbose: bool = False, keep_original=False):
+    def __init__(self, p: float = 1, verbose: bool = False, keep_original=False):
+        self.probability = self.parse_probability(p)
         self.verbose = verbose
         self.keep_original = keep_original
-=======
-    def __init__(self, p: float = 1):
-        self.probability = self.parse_probability(p)
->>>>>>> bb7b5ec5
 
     def __call__(self, sample: dict):
         if self.keep_original:
