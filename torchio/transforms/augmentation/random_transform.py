"""
This is the docstring of random transform module
"""

import numbers
from typing import Optional, Tuple, Union
import torch
import numpy as np
from .. import Transform, Interpolation
from ... import TypeNumber, TypeRangeFloat


class RandomTransform(Transform):
    """Base class for stochastic augmentation transforms.

    Args:
        p: Probability that this transform will be applied.
        seed: Seed for :py:mod:`torch` random number generator.
    """
    def __init__(
            self,
            p: float = 1,
            seed: Optional[int] = None,
            verbose: bool = False,
            keep_original=False,
            ):
<<<<<<< HEAD
        super().__init__(verbose=verbose, keep_original=keep_original)
=======
        super().__init__(p=p)
>>>>>>> bb7b5ec5
        self._seed = seed

    def __call__(self, sample: dict):
        self.check_seed()
        return super().__call__(sample)

    @staticmethod
    def parse_range(
            nums_range: Union[TypeNumber, Tuple[TypeNumber, TypeNumber]],
            name: str,
            ) -> Tuple[TypeNumber, TypeNumber]:
        r"""Adapted from ``torchvision.transforms.RandomRotation``.

        Args:
            nums_range: Tuple of two numbers :math:`(n_{min}, n_{max})`,
                where :math:`n_{min} \leq n_{max}`.
                If a single positive number :math:`n` is provided,
                :math:`n_{min} = -n` and :math:`n_{max} = n`.
            name: Name of the parameter, so that an informative error message
                can be printed.

        Returns:
            A tuple of two numbers :math:`(n_{min}, n_{max})`.

        Raises:
            ValueError: if :attr:`nums_range` is negative
            ValueError: if :math:`n_{max} \lt n_{min}`.
        """
        if isinstance(nums_range, numbers.Number):
            if nums_range < 0:
                raise ValueError(
                    f'If {name} is a single number,'
                    f' it must be positive, not {nums_range}')
            return (-nums_range, nums_range)

        if len(nums_range) != 2:
            raise ValueError(
                f'If {name} is a sequence,'
                f' it must be of len 2, not {nums_range}')
        min_degree, max_degree = nums_range
        if min_degree > max_degree:
            raise ValueError(
                f'If {name} is a sequence, the second value must be'
                f' equal or greater than the first, not {nums_range}')
        return nums_range

    def parse_degrees(
            self,
            degrees: TypeRangeFloat,
            ) -> Tuple[float, float]:
        return self.parse_range(degrees, 'degrees')

    def parse_translation(
            self,
            translation: TypeRangeFloat,
            ) -> Tuple[float, float]:
        return self.parse_range(translation, 'translation')

    @staticmethod
    def parse_interpolation(interpolation: Interpolation) -> Interpolation:
        if not isinstance(interpolation, Interpolation):
            message = (
                'image_interpolation must be'
                ' a member of torchio.Interpolation'
            )
            raise TypeError(message)
        return interpolation

    def check_seed(self) -> None:
        if self._seed is not None:
            torch.manual_seed(self._seed)

    @staticmethod
    def fourier_transform(array: np.ndarray):
        transformed = np.fft.fftn(array)
        fshift = np.fft.fftshift(transformed)
        return fshift

    @staticmethod
    def inv_fourier_transform(fshift: np.ndarray):
        f_ishift = np.fft.ifftshift(fshift)
        img_back = np.fft.ifftn(f_ishift)
        return np.abs(img_back)<|MERGE_RESOLUTION|>--- conflicted
+++ resolved
@@ -24,11 +24,8 @@
             verbose: bool = False,
             keep_original=False,
             ):
-<<<<<<< HEAD
-        super().__init__(verbose=verbose, keep_original=keep_original)
-=======
-        super().__init__(p=p)
->>>>>>> bb7b5ec5
+
+        super().__init__(p=p, verbose=verbose, keep_original=keep_original)
         self._seed = seed
 
     def __call__(self, sample: dict):
