from collections import defaultdict
from typing import Tuple, Optional, Union, Dict, Sequence

import torch
from ....torchio import DATA
from ....data.subject import Subject
from ... import IntensityTransform
from .. import RandomTransform


class RandomNoise(RandomTransform, IntensityTransform):
    r"""Add Gaussian noise with random parameters.

    Add noise sampled from a normal distribution with random parameters.

    Args:
        mean: Mean :math:`\mu` of the Gaussian distribution
            from which the noise is sampled.
            If two values :math:`(a, b)` are provided,
            then :math:`\mu \sim \mathcal{U}(a, b)`.
            If only one value :math:`d` is provided,
            :math:`\mu \sim \mathcal{U}(-d, d)`.
        std: Standard deviation :math:`\sigma` of the Gaussian distribution
            from which the noise is sampled.
            If two values :math:`(a, b)` are provided,
            then :math:`\sigma \sim \mathcal{U}(a, b)`.
            If only one value :math:`d` is provided,
            :math:`\sigma \sim \mathcal{U}(0, d)`.
        **kwargs: See :class:`~torchio.transforms.Transform`.
    """
    def __init__(
            self,
            mean: Union[float, Tuple[float, float]] = 0,
            std: Union[float, Tuple[float, float]] = (0, 0.25),
            **kwargs
            ):
<<<<<<< HEAD
        super().__init__(**kwargs)
=======
        super().__init__(p=p, keys=keys)
>>>>>>> b660dd66
        self.mean_range = self._parse_range(mean, 'mean')
        self.std_range = self._parse_range(std, 'std', min_constraint=0)

    def apply_transform(self, subject: Subject) -> Subject:
        arguments = defaultdict(dict)
        for image_name in self.get_images_dict(subject):
            mean, std, seed = self.get_params(self.mean_range, self.std_range)
            arguments['mean'][image_name] = mean
            arguments['std'][image_name] = std
            arguments['seed'][image_name] = seed
        transform = Noise(**arguments)
        transformed = transform(subject)
        return transformed

    def get_params(
            self,
            mean_range: Tuple[float, float],
            std_range: Tuple[float, float],
            ) -> Tuple[float, float]:
        mean = self.sample_uniform(*mean_range).item()
        std = self.sample_uniform(*std_range).item()
        seed = self._get_random_seed()
        return mean, std, seed


class Noise(IntensityTransform):
    r"""Add Gaussian noise.

    Add noise sampled from a normal distribution.

    Args:
        mean: Mean :math:`\mu` of the Gaussian distribution
            from which the noise is sampled.
        std: Standard deviation :math:`\sigma` of the Gaussian distribution
            from which the noise is sampled.
        seed: Seed for the random number generator.
        **kwargs: See :class:`~torchio.transforms.Transform`.
    """
    def __init__(
            self,
            mean: Union[float, Dict[str, float]],
            std: Union[float, Dict[str, float]],
            seed: Union[int, Sequence[int]],
            **kwargs
            ):
        super().__init__(**kwargs)
        self.mean = mean
        self.std = std
        self.seed = seed
        self.invert_transform = False
        self.args_names = 'mean', 'std', 'seed'

    def apply_transform(self, subject: Subject) -> Subject:
        args = self.mean, self.std, self.seed
        for name, image in self.get_images_dict(subject).items():
            if self.arguments_are_dict():
                mean, std, seed = [arg[name] for arg in args]
            with self._use_seed(seed):
                noise = get_noise(image[DATA], mean, std)
            if self.invert_transform:
                noise *= -1
            image.data = image[DATA] + noise
        return subject


def get_noise(tensor: torch.Tensor, mean: float, std: float) -> torch.Tensor:
    return torch.randn(*tensor.shape) * std + mean<|MERGE_RESOLUTION|>--- conflicted
+++ resolved
@@ -34,11 +34,7 @@
             std: Union[float, Tuple[float, float]] = (0, 0.25),
             **kwargs
             ):
-<<<<<<< HEAD
         super().__init__(**kwargs)
-=======
-        super().__init__(p=p, keys=keys)
->>>>>>> b660dd66
         self.mean_range = self._parse_range(mean, 'mean')
         self.std_range = self._parse_range(std, 'std', min_constraint=0)
 
