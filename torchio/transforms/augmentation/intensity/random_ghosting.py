from collections import defaultdict
from typing import Tuple, Union, Dict

import torch
import numpy as np

from ....data.subject import Subject
from ... import IntensityTransform, FourierTransform
from .. import RandomTransform


class RandomGhosting(RandomTransform, IntensityTransform):
    r"""Add random MRI ghosting artifact.

    Discrete "ghost" artifacts may occur along the phase-encode direction
    whenever the position or signal intensity of imaged structures within the
    field-of-view vary or move in a regular (periodic) fashion. Pulsatile flow
    of blood or CSF, cardiac motion, and respiratory motion are the most
    important patient-related causes of ghost artifacts in clinical MR imaging
    (from `mriquestions.com`_).

    .. _mriquestions.com: https://mriquestions.com/why-discrete-ghosts.html

    Args:
        num_ghosts: Number of 'ghosts' :math:`n` in the image.
            If :attr:`num_ghosts` is a tuple :math:`(a, b)`, then
            :math:`n \sim \mathcal{U}(a, b) \cap \mathbb{N}`.
            If only one value :math:`d` is provided,
            :math:`n \sim \mathcal{U}(0, d) \cap \mathbb{N}`.
        axes: Axis along which the ghosts will be created. If
            :attr:`axes` is a tuple, the axis will be randomly chosen
            from the passed values. Anatomical labels may also be used (see
            :class:`~torchio.transforms.augmentation.RandomFlip`).
        intensity: Positive number representing the artifact strength
            :math:`s` with respect to the maximum of the :math:`k`-space.
            If ``0``, the ghosts will not be visible. If a tuple
            :math:`(a, b)` is provided then :math:`s \sim \mathcal{U}(a, b)`.
            If only one value :math:`d` is provided,
            :math:`s \sim \mathcal{U}(0, d)`.
        restore: Number between ``0`` and ``1`` indicating how much of the
            :math:`k`-space center should be restored after removing the planes
            that generate the artifact.
        **kwargs: See :class:`~torchio.transforms.Transform` for additional
            keyword arguments.

    .. note:: The execution time of this transform does not depend on the
        number of ghosts.
    """
    def __init__(
            self,
            num_ghosts: Union[int, Tuple[int, int]] = (4, 10),
            axes: Union[int, Tuple[int, ...]] = (0, 1, 2),
            intensity: Union[float, Tuple[float, float]] = (0.5, 1),
            restore: float = 0.02,
            **kwargs
            ):
        super().__init__(**kwargs)
        if not isinstance(axes, tuple):
            try:
                axes = tuple(axes)
            except TypeError:
                axes = (axes,)
        for axis in axes:
            if not isinstance(axis, str) and axis not in (0, 1, 2):
                raise ValueError(f'Axes must be in (0, 1, 2), not "{axes}"')
        self.axes = axes
        self.num_ghosts_range = self._parse_range(
            num_ghosts, 'num_ghosts', min_constraint=0, type_constraint=int)
        self.intensity_range = self._parse_range(
            intensity, 'intensity_range', min_constraint=0)
        self.restore = _parse_restore(restore)

    def apply_transform(self, subject: Subject) -> Subject:
        arguments = defaultdict(dict)
        if any(isinstance(n, str) for n in self.axes):
            subject.check_consistent_orientation()
        for name, image in self.get_images_dict(subject).items():
            is_2d = image.is_2d()
            axes = [a for a in self.axes if a != 2] if is_2d else self.axes
            params = self.get_params(
                self.num_ghosts_range,
                axes,
                self.intensity_range,
            )
            num_ghosts_param, axis_param, intensity_param = params
            arguments['num_ghosts'][name] = num_ghosts_param
            arguments['axis'][name] = axis_param
            arguments['intensity'][name] = intensity_param
            arguments['restore'][name] = self.restore
        transform = Ghosting(**self.add_include_exclude(arguments))
        transformed = transform(subject)
        return transformed

    def get_params(
            self,
            num_ghosts_range: Tuple[int, int],
            axes: Tuple[int, ...],
            intensity_range: Tuple[float, float],
            ) -> Tuple:
        ng_min, ng_max = num_ghosts_range
        num_ghosts = torch.randint(ng_min, ng_max + 1, (1,)).item()
        axis = axes[torch.randint(0, len(axes), (1,))]
        intensity = self.sample_uniform(*intensity_range).item()
        return num_ghosts, axis, intensity


class Ghosting(IntensityTransform, FourierTransform):
    r"""Add MRI ghosting artifact.

    Discrete "ghost" artifacts may occur along the phase-encode direction
    whenever the position or signal intensity of imaged structures within the
    field-of-view vary or move in a regular (periodic) fashion. Pulsatile flow
    of blood or CSF, cardiac motion, and respiratory motion are the most
    important patient-related causes of ghost artifacts in clinical MR imaging
    (from `mriquestions.com`_).

    .. _mriquestions.com: http://mriquestions.com/why-discrete-ghosts.html

    Args:
        num_ghosts: Number of 'ghosts' :math:`n` in the image.
        axes: Axis along which the ghosts will be created.
        intensity: Positive number representing the artifact strength
            :math:`s` with respect to the maximum of the :math:`k`-space.
            If ``0``, the ghosts will not be visible.
        restore: Number between ``0`` and ``1`` indicating how much of the
            :math:`k`-space center should be restored after removing the planes
            that generate the artifact.
        **kwargs: See :class:`~torchio.transforms.Transform` for additional
            keyword arguments.

    .. note:: The execution time of this transform does not depend on the
        number of ghosts.
    """
    def __init__(
            self,
            num_ghosts: Union[int, Dict[str, int]],
            axis: Union[int, Dict[str, int]],
            intensity: Union[float, Dict[str, float]],
            restore: Union[float, Dict[str, float]],
            **kwargs
            ):
        super().__init__(**kwargs)
        self.axis = axis
        self.num_ghosts = num_ghosts
        self.intensity = intensity
        self.restore = restore
        self.args_names = 'num_ghosts', 'axis', 'intensity', 'restore'

    def apply_transform(self, subject: Subject) -> Subject:
        axis = self.axis
        num_ghosts = self.num_ghosts
        intensity = self.intensity
        restore = self.restore
        for name, image in self.get_images_dict(subject).items():
            if self.arguments_are_dict():
                axis = self.axis[name]
                num_ghosts = self.num_ghosts[name]
                intensity = self.intensity[name]
                restore = self.restore[name]
            transformed_tensors = []
            for tensor in image.data:
                transformed_tensor = self.add_artifact(
                    tensor,
                    num_ghosts,
                    axis,
                    intensity,
                    restore,
                )
                transformed_tensors.append(transformed_tensor)
            image.set_data(torch.stack(transformed_tensors))
        return subject

    def add_artifact(
            self,
            tensor: torch.Tensor,
            num_ghosts: int,
            axis: int,
            intensity: float,
            restore_center: float,
            ):
        if not num_ghosts or not intensity:
            return tensor

        spectrum = self.fourier_transform(tensor)

<<<<<<< HEAD
        shape = np.array(tensor.shape)
        ri, rj, rk = np.round(restore_center * shape).astype(np.uint16)
        mi, mj, mk = np.array(tensor.shape) // 2
=======
        mi, mj, mk = np.array(array.shape) // 2
>>>>>>> 8ef28122

        # Variable "planes" is the part of the spectrum that will be modified
        if axis == 0:
            planes = spectrum[::num_ghosts, :, :]
            restore = spectrum[mi, :, :].clone()
        elif axis == 1:
            planes = spectrum[:, ::num_ghosts, :]
            restore = spectrum[:, mj, :].clone()
        elif axis == 2:
            planes = spectrum[:, :, ::num_ghosts]
            restore = spectrum[:, :, mk].clone()

        # Multiply by 0 if intensity is 1
        planes *= 1 - intensity

        # Restore the center of k-space to avoid extreme artifacts
        if axis == 0:
            spectrum[mi, :, :] = restore
        elif axis == 1:
            spectrum[:, mj, :] = restore
        elif axis == 2:
            spectrum[:, :, mk] = restore

<<<<<<< HEAD
        tensor_ghosts = self.inv_fourier_transform(spectrum)
        return tensor_ghosts.real.float()
=======
        array_ghosts = self.inv_fourier_transform(spectrum)
        array_ghosts = np.real(array_ghosts).astype(np.float32)
        return torch.as_tensor(array_ghosts)
>>>>>>> 8ef28122


def _parse_restore(restore):
    try:
        restore = float(restore)
    except ValueError as e:
        raise TypeError(f'Restore must be a float, not "{restore}"') from e
    if not 0 <= restore <= 1:
        message = (
            f'Restore must be a number between 0 and 1, not {restore}')
        raise ValueError(message)
    return restore<|MERGE_RESOLUTION|>--- conflicted
+++ resolved
@@ -183,13 +183,9 @@
 
         spectrum = self.fourier_transform(tensor)
 
-<<<<<<< HEAD
         shape = np.array(tensor.shape)
         ri, rj, rk = np.round(restore_center * shape).astype(np.uint16)
         mi, mj, mk = np.array(tensor.shape) // 2
-=======
-        mi, mj, mk = np.array(array.shape) // 2
->>>>>>> 8ef28122
 
         # Variable "planes" is the part of the spectrum that will be modified
         if axis == 0:
@@ -213,14 +209,8 @@
         elif axis == 2:
             spectrum[:, :, mk] = restore
 
-<<<<<<< HEAD
         tensor_ghosts = self.inv_fourier_transform(spectrum)
         return tensor_ghosts.real.float()
-=======
-        array_ghosts = self.inv_fourier_transform(spectrum)
-        array_ghosts = np.real(array_ghosts).astype(np.float32)
-        return torch.as_tensor(array_ghosts)
->>>>>>> 8ef28122
 
 
 def _parse_restore(restore):
