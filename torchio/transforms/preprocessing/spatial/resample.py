from pathlib import Path
from numbers import Number
from typing import Union, Tuple, Optional, Sequence

import torch
import numpy as np
import SimpleITK as sitk

from ....data.subject import Subject
from ....data.image import Image, ScalarImage
from ....torchio import TypeTripletFloat
from ....utils import sitk_to_nib
from ... import SpatialTransform


TypeSpacing = Union[float, Tuple[float, float, float]]
TypeTarget = Tuple[
    Optional[Union[Image, str]],
    Optional[Tuple[float, float, float]],
]


class Resample(SpatialTransform):
    """Change voxel spacing by resampling.

    Args:
        target: Tuple :math:`(s_h, s_w, s_d)`. If only one value
            :math:`n` is specified, then :math:`s_h = s_w = s_d = n`.
            If a string or :class:`~pathlib.Path` is given,
            all images will be resampled using the image
            with that name as reference or found at the path.
            An instance of :class:`~torchio.Image` can also be passed.
        pre_affine_name: Name of the *image key* (not subject key) storing an
            affine matrix that will be applied to the image header before
            resampling. If ``None``, the image is resampled with an identity
            transform. See usage in the example below.
        image_interpolation: String that defines the interpolation technique.
            Supported interpolation techniques for resampling
            are ``'nearest'``, ``'linear'`` and ``'bspline'``.
<<<<<<< HEAD
        scalars_only: Apply only to instances of :class:`torchio.ScalarImage`.
        **kwargs: See :class:`~torchio.transforms.Transform`.
=======
        scalars_only: Apply only to instances of :class:`~torchio.ScalarImage`.
        p: Probability that this transform will be applied.
        keys: See :class:`~torchio.transforms.Transform`.
>>>>>>> b660dd66

    Example:
        >>> import torchio as tio
        >>> transform = tio.Resample(1)                     # resample all images to 1mm iso
        >>> transform = tio.Resample((2, 2, 2))             # resample all images to 2mm iso
        >>> transform = tio.Resample('t1')                  # resample all images to 't1' image space
        >>> colin = tio.datasets.Colin27()  # this images are in the MNI space
        >>> fpg = tio.datasets.FPG()  # matrices to the MNI space are included here
        >>> # Resample all images into the MNI space
        >>> transform = tio.Resample(colin.t1.path, pre_affine_name='affine_matrix')
        >>> transformed = transform(fpg)  # images in fpg are now in MNI space
    """
    def __init__(
            self,
            target: Union[TypeSpacing, str, Path, Image, None] = 1,
            image_interpolation: str = 'linear',
            pre_affine_name: Optional[str] = None,
            scalars_only: bool = False,
            **kwargs
            ):
        super().__init__(**kwargs)
        self.target = target
        self.reference_image, self.target_spacing = self.parse_target(target)
        self.image_interpolation = self.parse_interpolation(image_interpolation)
        self.pre_affine_name = pre_affine_name
        self.scalars_only = scalars_only
        self.args_names = (
            'target',
            'image_interpolation',
            'pre_affine_name',
            'scalars_only',
        )

    def parse_target(
            self,
            target: Union[TypeSpacing, str],
            ) -> TypeTarget:
        """
        If target is an existing path, return a torchio.ScalarImage
        If it does not exist, return the string
        If it is not a Path or string or an Image, return None
        """
        if isinstance(target, (str, Path)):
            if Path(target).is_file():
                path = target
                reference_image = ScalarImage(path)
            else:
                reference_image = target
            target_spacing = None
        elif isinstance(target, Image):
            reference_image = target
            target_spacing = reference_image.spacing
        else:
            reference_image = None
            target_spacing = self.parse_spacing(target)
        return reference_image, target_spacing

    @staticmethod
    def parse_spacing(spacing: TypeSpacing) -> Tuple[float, float, float]:
        if isinstance(spacing, tuple) and len(spacing) == 3:
            result = spacing
        elif isinstance(spacing, Number):
            result = 3 * (spacing,)
        else:
            message = (
                'Target must be a string, a positive number'
                f' or a tuple of positive numbers, not {type(spacing)}'
            )
            raise ValueError(message)
        if np.any(np.array(spacing) <= 0):
            raise ValueError(f'Spacing must be positive, not "{spacing}"')
        return result

    @staticmethod
    def check_affine(affine_name: str, image_dict: dict):
        if not isinstance(affine_name, str):
            message = (
                'Affine name argument must be a string,'
                f' not {type(affine_name)}'
            )
            raise TypeError(message)
        if affine_name in image_dict:
            matrix = image_dict[affine_name]
            if not isinstance(matrix, (np.ndarray, torch.Tensor)):
                message = (
                    'The affine matrix must be a NumPy array or PyTorch tensor,'
                    f' not {type(matrix)}'
                )
                raise TypeError(message)
            if matrix.shape != (4, 4):
                message = (
                    'The affine matrix shape must be (4, 4),'
                    f' not {matrix.shape}'
                )
                raise ValueError(message)

    @staticmethod
    def check_affine_key_presence(affine_name: str, subject: Subject):
        for image_dict in subject.get_images(intensity_only=False):
            if affine_name in image_dict:
                return
        message = (
            f'An affine name was given ("{affine_name}"), but it was not found'
            ' in any image in the subject'
        )
        raise ValueError(message)

    def apply_transform(self, subject: Subject) -> Subject:
        use_pre_affine = self.pre_affine_name is not None
        if use_pre_affine:
            self.check_affine_key_presence(self.pre_affine_name, subject)
        for image in self.get_images(subject):
            # Do not resample the reference image if there is one
            if image is self.reference_image:
                continue

            # Choose interpolation
            if not isinstance(image, ScalarImage):
                if self.scalars_only:
                    continue
                interpolation = 'nearest'
            else:
                interpolation = self.image_interpolation
            interpolator = self.get_sitk_interpolator(interpolation)

            # Apply given affine matrix if found in image
            if use_pre_affine and self.pre_affine_name in image:
                self.check_affine(self.pre_affine_name, image)
                matrix = image[self.pre_affine_name]
                if isinstance(matrix, torch.Tensor):
                    matrix = matrix.numpy()
                image.affine = matrix @ image.affine

            floating_itk = image.as_sitk(force_3d=True)

            # Resample
            if isinstance(self.reference_image, str):
                try:
                    reference_image_sitk = subject[self.reference_image].as_sitk()
                except KeyError as error:
                    message = (
                        f'Reference name "{self.reference_image}"'
                        ' not found in subject'
                    )
                    raise ValueError(message) from error
            elif isinstance(self.reference_image, Image):
                reference_image_sitk = self.reference_image.as_sitk(
                    force_3d=True)
            elif self.reference_image is None:  # target is a spacing
                reference_image_sitk = self.get_reference_image(
                    floating_itk,
                    self.target_spacing,
                )

            num_dims_ref = reference_image_sitk.GetDimension()
            num_dims_flo = floating_itk.GetDimension()
            assert num_dims_ref == num_dims_flo

            resampler = sitk.ResampleImageFilter()
            resampler.SetInterpolator(interpolator)
            resampler.SetReferenceImage(reference_image_sitk)
            resampled = resampler.Execute(floating_itk)

            array, affine = sitk_to_nib(resampled)
            image.data = torch.from_numpy(array)
            image.affine = affine
        return subject

    @staticmethod
    def get_reference_image(
            image: sitk.Image,
            spacing: TypeTripletFloat,
            ) -> sitk.Image:
        old_spacing = np.array(image.GetSpacing())
        new_spacing = np.array(spacing)
        old_size = np.array(image.GetSize())
        new_size = old_size * old_spacing / new_spacing
        new_size = np.ceil(new_size).astype(np.uint16)
        new_size[old_size == 1] = 1  # keep singleton dimensions
        new_origin_index = 0.5 * (new_spacing / old_spacing - 1)
        new_origin_lps = image.TransformContinuousIndexToPhysicalPoint(
            new_origin_index)
        reference = sitk.Image(
            new_size.tolist(),
            image.GetPixelID(),
            image.GetNumberOfComponentsPerPixel(),
        )
        reference.SetDirection(image.GetDirection())
        reference.SetSpacing(new_spacing.tolist())
        reference.SetOrigin(new_origin_lps)
        return reference

    @staticmethod
    def get_sigma(downsampling_factor, spacing):
        """Compute optimal standard deviation for Gaussian kernel.

        From Cardoso et al., "Scale factor point spread function matching:
        beyond aliasing in image resampling", MICCAI 2015
        """
        k = downsampling_factor
        variance = (k ** 2 - 1 ** 2) * (2 * np.sqrt(2 * np.log(2))) ** (-2)
        sigma = spacing * np.sqrt(variance)
        return sigma<|MERGE_RESOLUTION|>--- conflicted
+++ resolved
@@ -37,14 +37,8 @@
         image_interpolation: String that defines the interpolation technique.
             Supported interpolation techniques for resampling
             are ``'nearest'``, ``'linear'`` and ``'bspline'``.
-<<<<<<< HEAD
-        scalars_only: Apply only to instances of :class:`torchio.ScalarImage`.
+        scalars_only: Apply only to instances of :class:`~torchio.ScalarImage`.
         **kwargs: See :class:`~torchio.transforms.Transform`.
-=======
-        scalars_only: Apply only to instances of :class:`~torchio.ScalarImage`.
-        p: Probability that this transform will be applied.
-        keys: See :class:`~torchio.transforms.Transform`.
->>>>>>> b660dd66
 
     Example:
         >>> import torchio as tio
