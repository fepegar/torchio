--- conflicted
+++ resolved
@@ -101,15 +101,9 @@
 # mypy
 .mypy_cache/
 
-<<<<<<< HEAD
-# VS Code
-.vscode
-.idea
-=======
 # IDE settings
 .vscode/
 .idea/
 
 # Custom
-test_scripts/
->>>>>>> b4cee7c7
+test_scripts/