from torchio import RandomMotion
from ...utils import TorchioTestCase
<<<<<<< HEAD
import numpy as np
from numpy.testing import assert_array_equal
=======
>>>>>>> 9bf301d0


class TestRandomMotion(TorchioTestCase):
    """Tests for `RandomMotion`."""
    def test_bad_num_transforms_value(self):
        with self.assertRaises(ValueError):
            RandomMotion(num_transforms=0)

    def test_no_movement(self):
        transform = RandomMotion(
            degrees=0,
            translation=0,
            num_transforms=1
        )
        transformed = transform(self.sample)
<<<<<<< HEAD
        assert np.allclose(
            transformed.t1.data, self.sample.t1.data, rtol=0, atol=1e-06)
=======
        self.assertTensorAlmostEqual(self.sample.t1.data, transformed.t1.data)
>>>>>>> 9bf301d0

    def test_with_movement(self):
        transform = RandomMotion(
            num_transforms=1
        )
        transformed = transform(self.sample)
        self.assertTensorNotEqual(self.sample.t1.data, transformed.t1.data)

    def test_negative_degrees(self):
        with self.assertRaises(ValueError):
            RandomMotion(degrees=-10)

    def test_wrong_degrees_type(self):
        with self.assertRaises(ValueError):
            RandomMotion(degrees='wrong')

    def test_negative_translation(self):
        with self.assertRaises(ValueError):
            RandomMotion(translation=-10)

    def test_wrong_translation_type(self):
        with self.assertRaises(ValueError):
            RandomMotion(translation='wrong')

    def test_wrong_image_interpolation_type(self):
        with self.assertRaises(TypeError):
            RandomMotion(image_interpolation=0)

    def test_wrong_image_interpolation_value(self):
        with self.assertRaises(AttributeError):
            RandomMotion(image_interpolation='wrong')<|MERGE_RESOLUTION|>--- conflicted
+++ resolved
@@ -1,10 +1,5 @@
 from torchio import RandomMotion
 from ...utils import TorchioTestCase
-<<<<<<< HEAD
-import numpy as np
-from numpy.testing import assert_array_equal
-=======
->>>>>>> 9bf301d0
 
 
 class TestRandomMotion(TorchioTestCase):
@@ -20,12 +15,7 @@
             num_transforms=1
         )
         transformed = transform(self.sample)
-<<<<<<< HEAD
-        assert np.allclose(
-            transformed.t1.data, self.sample.t1.data, rtol=0, atol=1e-06)
-=======
         self.assertTensorAlmostEqual(self.sample.t1.data, transformed.t1.data)
->>>>>>> 9bf301d0
 
     def test_with_movement(self):
         transform = RandomMotion(
