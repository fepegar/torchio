--- conflicted
+++ resolved
@@ -5,12 +5,6 @@
 from collections.abc import Sequence
 from typing import TYPE_CHECKING
 from typing import Any
-<<<<<<< HEAD
-from typing import Dict
-from typing import List
-=======
-from typing import Callable
->>>>>>> c7f3b821
 from typing import Optional
 
 import numpy as np
@@ -427,30 +421,4 @@
         """
         from ..visualization import plot_subject  # avoid circular import
 
-<<<<<<< HEAD
-        plot_subject(self, **kwargs)
-=======
-        plot_subject(self, **kwargs)
-
-
-def _subject_copy_helper(
-    old_obj: Subject,
-    new_subj_cls: Callable[[dict[str, Any]], Subject],
-):
-    result_dict = {}
-    for key, value in old_obj.items():
-        if isinstance(value, Image):
-            value = copy.copy(value)
-        else:
-            value = copy.deepcopy(value)
-        result_dict[key] = value
-
-    new = new_subj_cls(**result_dict)  # type: ignore[call-arg]
-    new.applied_transforms = old_obj.applied_transforms[:]
-    return new
-
-
-class _RawSubjectCopySubject(Subject):
-    def __copy__(self):
-        return _subject_copy_helper(self, Subject)
->>>>>>> c7f3b821
+        plot_subject(self, **kwargs)