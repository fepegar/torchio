--- conflicted
+++ resolved
@@ -116,13 +116,8 @@
             arguments['num_ghosts'][name] = num_ghosts_param
             arguments['axis'][name] = axis_param
             arguments['intensity'][name] = intensity_param
-<<<<<<< HEAD
-            arguments['restore'][name] = self.restore
+            arguments['restore'][name] = restore_param
         transform = Ghosting(**self.add_base_args(arguments))
-=======
-            arguments['restore'][name] = restore_param
-        transform = Ghosting(**self.add_include_exclude(arguments))
->>>>>>> dcdabf92
         transformed = transform(subject)
         assert isinstance(transformed, Subject)
         return transformed
