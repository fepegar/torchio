--- conflicted
+++ resolved
@@ -5,18 +5,16 @@
     Image('label', '~/Dropbox/MRI/t1_brain_seg.nii.gz', LABEL),
     Image('t1', '~/Dropbox/MRI/t1.nii.gz', INTENSITY),
 ]
+
+subject_images = [
+    Image('t1','/data/romain/data_exemple/mni/MNI152_T1_1mm.nii.gz', INTENSITY),
+    Image('label','/data/romain/data_exemple/mni/mean_nr1000/Mean_S50_all.nii', LABEL),
+]
+
 subjects_list = [subject_images]
 
-<<<<<<< HEAD
-paths = [{
-    't1': dict(path='/data/romain/data_exemple/mni/MNI152_T1_1mm.nii.gz', type=INTENSITY),
-    'label': dict(path='/data/romain/data_exemple/mni/mean_nr1000/Mean_S50_all.nii', type=LABEL),
-}]
+dataset = ImagesDataset(subjects_list)
 
-dataset = ImagesDataset(paths)
-=======
-dataset = ImagesDataset(subjects_list)
->>>>>>> 9c2321ee
 sample = dataset[0]
 transform = transforms.RandomMotion(
     seed=42,
