--- conflicted
+++ resolved
@@ -84,12 +84,8 @@
         batch_loader = DataLoader(queue_dataset, batch_size=batch_size, shuffle=True)
 
         start = time.time()
-<<<<<<< HEAD
-        for epoch_index in range(num_epochs):
+        for epoch_index in trange(num_epochs, leave=False):
             print('Epoch {}'.format(epoch_index))
-=======
-        for epoch_index in trange(num_epochs, leave=False):
->>>>>>> 9c2321ee
             for batch in batch_loader:
                 # The keys of batch have been defined in create_dummy_dataset()
                 inputs = batch['one_modality']['data']
